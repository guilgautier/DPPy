[![Documentation Status](https://readthedocs.org/projects/dppy/badge/?version=latest)](https://dppy.readthedocs.io/en/latest/?badge=latest)
[![Build Status](https://travis-ci.com/guilgautier/DPPy.svg?token=jftmsjDJSt2JLJqsgR9n&branch=master)](https://travis-ci.com/guilgautier/DPPy)

# DPPy is meant to become a Python library for exact and approximate sampling of Determinantal Point Processes.

>Anything that can go wrong, will go wrong. -- Murphy's Law

## Introduction

Determinantal Point Processes (DPPs) are distributions over sets of items that model diversity using kernels. 
Their applications in machine learning include summary extraction and recommendation systems.
Yet, the cost of sampling from a DPP is prohibitive in large-scale applications, which has triggered an effort towards efficient approximate samplers.

This library aims to provide an implementation of state of the art exact and approximate DPP and k-DPP samplers for both discrete and continuous cases.

## Requirements

DPPy works with Python 3.4+

### Dependencies:
 - [NumPy](http://www.numpy.org)
 - [SciPy](http://www.scipy.org/)
 - [Matplotlib](http://matplotlib.org/)

The `zono_sampling` mcmc sampler for discrete DPPs requires CVXOPT which itself requires GCC
 - [CVXOPT](http://cvxopt.org)
 - [GCC](http://gcc.gnu.org)
    - On MAC it comes with Xcode
    - On UNIX
        ```bash
        sudo apt-get install -qq gcc g++
        ```

## Download
### Install from sources

Clone this repository

```bash
git clone https://github.com/guilgautier/DPPy.git
cd DPPy
```

And execute `setup.py`

```bash
pip install .
```

<<<<<<< HEAD

### How to cite this work?
If you use this package for your own work, please consider citing it with this piece of BibTeX:

=======
### How to cite this work?
If you use this package for your own work, please consider citing it with this piece of BibTeX:

```bibtex
>>>>>>> 8de0f0d1
@misc{DPPy,
    title =   {{DPPy: an Open-Source project for sampling Determinantal Point Processes in Python}},
    author =  {Guillaume Gautier},
    year =    {2018},
    url =     {https://github.com/guilgautier/DPPy/},
    howpublished = {Online at: \url{github.com/guilgautier/DPPy/}},
    note =    {Code at https://github.com/guilgautier/DPPy/, documentation at https://dppy.readthedocs.io/}
<<<<<<< HEAD
}
=======
}
```
>>>>>>> 8de0f0d1
<|MERGE_RESOLUTION|>--- conflicted
+++ resolved
@@ -47,17 +47,13 @@
 pip install .
 ```
 
-<<<<<<< HEAD
+### How to cite this work?
+If you use this package for your own work, please consider citing it with this piece of BibTeX:
 
 ### How to cite this work?
 If you use this package for your own work, please consider citing it with this piece of BibTeX:
 
-=======
-### How to cite this work?
-If you use this package for your own work, please consider citing it with this piece of BibTeX:
-
 ```bibtex
->>>>>>> 8de0f0d1
 @misc{DPPy,
     title =   {{DPPy: an Open-Source project for sampling Determinantal Point Processes in Python}},
     author =  {Guillaume Gautier},
@@ -65,9 +61,5 @@
     url =     {https://github.com/guilgautier/DPPy/},
     howpublished = {Online at: \url{github.com/guilgautier/DPPy/}},
     note =    {Code at https://github.com/guilgautier/DPPy/, documentation at https://dppy.readthedocs.io/}
-<<<<<<< HEAD
 }
-=======
-}
-```
->>>>>>> 8de0f0d1
+```