--- conflicted
+++ resolved
@@ -7,22 +7,10 @@
     * :func:`ust_sampler_aldous_broder`:
 """
 
-<<<<<<< HEAD
-
-from itertools import chain  # create graph edges from path
-
-import numpy as np
-=======
-import numpy as np
-from bisect import bisect_right  # for RSK
->>>>>>> 95da725a
 
 from dppy.utils import check_random_state
 
 
-<<<<<<< HEAD
-def ust_sampler_wilson(list_of_neighbors, root=None, random_state=None):
-=======
 def ust_sampler_wilson(g, root=None, random_state=None):
     """Generate a uniform spanning tree of g at root using [Wilson's algorithm](https://dl.acm.org/doi/10.1145/237814.237880).
 
@@ -36,7 +24,6 @@
     :rtype: nx.Graph
     """
 
->>>>>>> 95da725a
     try:
         import networkx as nx
     except ImportError:
@@ -72,21 +59,6 @@
 
     return nx.from_edgelist(successor.items())
 
-<<<<<<< HEAD
-            knot = path.index(n1)  # find 1st appearence of n1 in the path
-            nodes_loop = path[knot + 1 :]  # identify nodes forming the loop
-            del path[knot + 1 :]  # erase the loop
-            state[nodes_loop] = -1  # mark loopy nodes as not visited
-            n0 = n1  # continue the walk
-
-        elif state[n1] == 1:  # hits the tree => new branch
-
-            if nb_nodes_in_tree == 1:
-                branches.append([n1] + path)  # initial branch of the tree
-            else:
-                branches.append(path + [n1])  # path as a new branch
-=======
->>>>>>> 95da725a
 
 def ust_sampler_aldous_broder(g, root=None, random_state=None):
     """Generate a uniform spanning tree of g at root using [Aldous](https://epubs.siam.org/doi/10.1137/0403039)-[Broder](https://doi.org/10.1109/SFCS.1989.63516)'s algorithm
@@ -94,18 +66,8 @@
     :param g: Connected graph
     :type g: nx.Graph
 
-<<<<<<< HEAD
-    tree_edges = list(chain.from_iterable(map(lambda x: zip(x[:-1], x[1:]), branches)))
-    wilson_tree_graph.add_edges_from(tree_edges)
-
-    return wilson_tree_graph
-
-
-def ust_sampler_aldous_broder(list_of_neighbors, root=None, random_state=None):
-=======
     :param root: Any node of g, defaults to None. If None, the root is chosen uniformly at random among g.nodes.
     :type root: list, optional
->>>>>>> 95da725a
 
     :return: uniform spanning tree of g
     :rtype: nx.Graph
@@ -113,44 +75,9 @@
     try:
         import networkx as nx
     except ImportError:
-<<<<<<< HEAD
         raise ValueError(
             "The networkx package is required to sample spanning trees (see setup.py)."
         )
-
-    rng = check_random_state(random_state)
-
-    # Initialize the tree
-    aldous_tree_graph = nx.Graph()
-    nb_nodes = len(list_of_neighbors)
-
-    # Initialize the root, if root not specified start from any node
-    n0 = root if root else rng.choice(nb_nodes)  # size=1)[0]
-    visited = np.zeros(nb_nodes, dtype=bool)
-    visited[n0] = True
-    nb_nodes_in_tree = 1
-
-    tree_edges = np.zeros((nb_nodes - 1, 2), dtype=np.int)
-
-    while nb_nodes_in_tree < nb_nodes:
-
-        # visit a neighbor of n0 uniformly at random
-        n1 = rng.choice(list_of_neighbors[n0])  # size=1)[0]
-
-        if visited[n1]:
-            pass  # continue the walk
-        else:  # create edge (n0, n1) and continue the walk
-            tree_edges[nb_nodes_in_tree - 1] = [n0, n1]
-            visited[n1] = True  # mark it as in the tree
-            nb_nodes_in_tree += 1
-
-        n0 = n1
-
-    aldous_tree_graph.add_edges_from(tree_edges)
-
-    return aldous_tree_graph
-=======
-        raise ValueError('The networkx package is required to sample spanning trees (see setup.py).')
     rng = check_random_state(random_state)
 
     if root is None:
@@ -172,152 +99,4 @@
 
     del tree[root]
 
-    return nx.from_edgelist(tree.items())
-
-
-def uniform_permutation(N, random_state=None):
-    """ Draw a perputation :math:`\\sigma \\in \\mathfrak{S}_N` uniformly at random using Fisher-Yates' algorithm
-
-    .. seealso::
-
-        - `Fisher–Yates_shuffle <https://en.wikipedia.org/wiki/Fisher%E2%80%93Yates_shuffle>_
-
-        - `Numpy shuffle <https://github.com/numpy/numpy/blob/d429f0fe16c0407509b1f20d997bf94f1027f61b/numpy/random/mtrand.pyx#L4027>_`
-    """
-    rng = check_random_state(random_state)
-
-    sigma = np.arange(N)
-    for i in range(N - 1, 0, -1):  # reversed(range(1, N))
-        j = rng.randint(0, i + 1)
-        if j == i:
-            continue
-        sigma[j], sigma[i] = sigma[i], sigma[j]
-
-    # for i in range(N - 1):
-    #     j = rng.randint(i, N)
-    #     sigma[j], sigma[i] = sigma[i], sigma[j]
-
-    return sigma
-
-
-def RSK(sequence):
-    """Apply Robinson-Schensted-Knuth correspondence on a sequence of reals, e.g. a permutation, and return the corresponding insertion and recording tableaux.
-
-    :param sequence:
-        Sequence of real numbers
-    :type sequence:
-        array_like
-
-    :return:
-        :math:`P, Q` insertion and recording tableaux
-    :rtype:
-        list
-
-    .. seealso::
-
-        `RSK Wikipedia <https://en.wikipedia.org/wiki/Robinson%E2%80%93Schensted%E2%80%93Knuth_correspondence>`_
-    """
-
-    P, Q = [], []  # Insertion/Recording tableau
-
-    for it, x in enumerate(sequence, start=1):
-
-        # Iterate along the rows of the tableau P to find a place for the bouncing x and record the position where it is inserted
-        for row_P, row_Q in zip(P, Q):
-
-            # If x finds a place at the end of a row of P
-            if x >= row_P[-1]:
-                row_P.append(x)  # add the element at the end of the row of P
-                row_Q.append(it)  # record its position in the row of Q
-                break
-            else:
-                # find place for x in the row of P to keep the row ordered
-                ind_insert = bisect_right(row_P, x)
-                # Swap x with the value in place
-                x, row_P[ind_insert] = row_P[ind_insert], x
-
-        # If no room for x at the end of any row of P create a new row
-        else:
-            P.append([x])
-            Q.append([it])
-
-    return P, Q
-
-
-def xy_young_ru(young_diag):
-    """ Compute the xy coordinates of the boxes defining the young diagram, using the russian convention.
-
-    :param young_diag:
-        points
-    :type  young_diag:
-        array_like
-
-    :return:
-        :math:`\\omega(x)`
-    :rtype:
-        array_like
-    """
-
-    def intertwine(arr_1, arr_2):
-        inter = np.empty((arr_1.size + arr_2.size,), dtype=arr_1.dtype)
-        inter[0::2], inter[1::2] = arr_1, arr_2
-        return inter
-
-    # horizontal lines
-    x_hor = intertwine(np.zeros_like(young_diag), young_diag)
-    y_hor = np.repeat(np.arange(1, young_diag.size + 1), repeats=2)
-
-    # vertical lines
-    uniq, ind = np.unique(young_diag[::-1], return_index=True)
-    gaps = np.ediff1d(uniq, to_begin=young_diag[-1])
-
-    x_vert = np.repeat(np.arange(1, 1 + gaps.sum()), repeats=2)
-    y_vert = np.repeat(young_diag.size - ind, repeats=gaps)
-    y_vert = intertwine(np.zeros_like(y_vert), y_vert)
-
-    xy_young_fr = np.column_stack(
-        [np.hstack([x_hor, x_vert]), np.hstack([y_hor, y_vert])])
-
-    rot_45_and_scale = np.array([[1.0, -1.0],
-                                 [1.0, 1.0]])
-
-    return xy_young_fr.dot(rot_45_and_scale.T)
-
-
-def limit_shape(x):
-    """ Evaluate :math:`\\omega(x)` the limit-shape function :cite:`Ker96`
-
-    .. math::
-
-        \\omega(x) =
-        \\begin{cases}
-            |x|, &\\text{if } |x|\\geq 2\\
-            \\frac{2}{\\pi} \\left(x \\arcsin\\left(\\frac{x}{2}\\right) + \\sqrt{4-x^2} \\right) &\\text{otherwise } \\end{cases}
-
-    :param x:
-        points
-    :type x:
-        array_like
-
-    :return:
-        :math:`\\omega(x)`
-    :rtype:
-        array_like
-
-    .. seealso::
-
-        - :func:`plot_diagram <plot_diagram>`
-        - :cite:`Ker96`
-    """
-
-    w_x = np.zeros_like(x)
-
-    abs_x_gt2 = np.abs(x) >= 2.0
-
-    w_x[abs_x_gt2] = np.abs(x[abs_x_gt2])
-    w_x[~abs_x_gt2] = x[~abs_x_gt2] * np.arcsin(0.5 * x[~abs_x_gt2])\
-                      + np.sqrt(4.0 - x[~abs_x_gt2]**2)
-    w_x[~abs_x_gt2] *= 2.0 / np.pi
-
-    return w_x
->>>>>>> 95da725a
+    return nx.from_edgelist(tree.items())